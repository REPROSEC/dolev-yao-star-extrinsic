# DY\*, proof of concept with extrinsic proofs

## What is in this repository

### The "core" DY\*

In the namespace [`DY.Core`](src/core/DY.Core.fst),
we can find all functions and theorems needed to specify a cryptographic protocol and prove its security.
To read and understand this module, you can start by reading the file [`DY.Core.fst`](src/core/DY.Core.fst).

### The "lib" DY\*

To improve the user experience of specifying cryptographic protocols and doing security proofs,
we can find functions and theorems built on top of [`DY.Core`](src/core/DY.Core.fst) in [`DY.Lib`](src/lib/DY.Lib.fst).

### Examples

The NSL protocol is proved secure in the namespace [`DY.Example.NSL`](examples/nsl_pk/DY.Example.NSL.SecurityProperties.fst).

## How to build

### Dependencies

DY\* depends on the F\* proof-oriented programming language,
and depend on [Comparse](https://github.com/TWal/comparse), a library for message formats in F\*.

Two choices are possible:
- either [Comparse](https://github.com/TWal/comparse) is cloned in `../comparse`
  and `fstar.exe` is in the `PATH`
- or [Comparse](https://github.com/TWal/comparse) is cloned in `COMPARSE_HOME`
  and F\* in `FSTAR_HOME`,
  in that case using [direnv](https://direnv.net/) is a advisable.

### Compiling

<<<<<<< HEAD
Running `make` will compile and verify DY\* and its examples.
=======
Running `make` will compile and verify DY\* and its examples.

## How to contribute

Please read the [CONTRIBUTING](CONTRIBUTING.md) document.

## Differences with DY\* with intrinsic proofs

### Structure for DY\*-style proofs

To understand the proof engineering decisions behind DY\*,
we must first understand how DY\* proofs are structured.

DY\* proofs proceed in the following steps:
1. define global protocol invariants
2. prove that every step of the protocol preserve these invariants
3. prove that the protocol invariants imply the security property you want

The first step is usually where lies the intuition on why the protocol is secure.
Finding the right invariants usually require back-and-forth until finding the right ones.

The second step is usually pedestrian,
and works by proving that all sub-steps of a given protocol step preserve the invariants.

The last step is usually straightforward,
as the protocol invariants are stronger versions of the security properties.

### Fundamental design differences

First, let's dive into the design decisions of this DY\* version that are fundamentally different than in the original DY\*,
hence justify a rewrite instead of an iteration on the DY\* code.

#### Extrinsic proofs

The fundamental design difference is in proving that every protocol step preserve the global protocol invariants.
The approach chosen in the original DY\* is to do proofs in the "intrinsic" style,
meaning that the functions are proved to preserve the invariants at the same time they are defined.
This means that we can call them only when some preconditions are satisfied (e.g. all the inputs satisfy the invariants),
and gives back some post-condition (e.g. the output satisfy the invariants).

This style has a few benefits:
- when the proofs are simple enough,
  the SMT do most of the work and little proof annotation are needed
- it ensures that every function is proved to preserve the invariants

However, it also comes with some downsides.
- Mixing protocol definition and proofs makes the protocol definition hard to read.
  This is a concern, because the protocol definition is part of the TCB:
  it must be readable to ensure we prove the security properties on the right protocol,
  and not some subtle variation on it.
- Supporting the concrete execution of the protocol requires to have `admit`s somewhere.
  Indeed, all the cryptographic functions comes with security theorems about them,
  for example, the hash function is collision-free.
  While this property is true in the symbolic model, it is false in the concrete model.
  Indeed, hash-functions are collision-resistant but not collision-free:
  it is hard to compute collision, although they do exist (by a simple pigeon-hole argument).

This DY\* is an attempt to see how we could design DY\* with extrinsic proofs in mind.
- We can completely separate the protocol definition and its security proof,
  making it much easier to review.
- We can implement concrete execution without any `admit`s:
  by writing the protocol specification using a typeclass.
  Then, we can instantiate the typeclass concretely to execute it,
  and instantiate the typeclass with DY\* to do security proofs.

As a consequence of this design decision, other fundamental design differences with the original DY\* follow.

#### Lightweight monad

The original DY\* use an effect to define and prove stateful code, i.e. code that modify the trace,
by sending messages on the network, storing data or triggering protocol events.

This works great when doing intrinsic proofs because F\*'s effects are designed for that.
It is not possible to do extrinsic proofs on F\*'s effects, because they can't be reified.

Instead, we write stateful protocol code in a lightweight state monad.

#### Explicit trace

The original DY\* use the witness mechanism to have an implicit and global trace that can be used by various predicates.
The predicate usually depend on a timestamp that is used to refer to a particular event of the trace or a particular prefix of the trace.

The witness mechanism is sound only when using F\*'s effect system,
hence this is not an option when working in a lightweight monad.

Instead of the timestamp, the various security predicate depend on an explicit trace.
With carefully designed SMT patterns, we have no problem with proofs that rely on the monotonicity of predicates (w.r.t. the trace).

This in itself can also be seen as an improvement:
the witness mechanism is unique to F\*, and it is hard to understand for users of other proof assistants.
The approach with explicit trace could be implemented in any proof assistant,
hence it makes the DY\* approach more understandable by users of other proof assistants.

### Secondary design differences

These design differences could be backported in the original DY\* if needed.

#### Split predicate methodology

DY\* proofs rely on global protocol invariants (e.g. what protocol participants are allowed to store, or are allowed to sign),
that must be preserved by each step of the protocol.
The practice of defining this global protocol invariant monolithically somewhere has a few drawbacks:
- it does not allows the user to do modular proofs, as many unrelated predicates are put in the same place
- when modifying the global predicate for some sub-component, other unrelated sub-components will need to be re-checked (and their proof might fail if the SMT gods are angry!)
- it make it difficult to create reusable components (such as a generic state to store private keys)

We implement and use a library to create a global predicate from several independent local predicates,
defined in `DY.Lib.SplitPredicate`.
Then, instead of implementing functions that use a top-level-defined global predicate,
functions take as parameter the global predicate,
with the precondition that it contains some top-level-defined local predicate.

#### Clean separation between core DY\* and helper library

The core DY\* library, in the namespace `DY.Core` try to go to the essence of DY\*, such as:
- bytes definition (`DY.Core.Bytes.Type`) and cryptographic functions (`DY.Core.Bytes`)
- stateful functions (`DY.Core.Trace.Type`)
- labels (`DY.Core.Label`), invariants (`DY.Core.Trace.Invariant`)
- attacker knowledge (`DY.Core.Attacker.Knowledge`)

This is the TCB of DY\*,
the part that need to be reviewed when trying to understand what is proved by DY\*.

It is by itself not user-friendly, hence we define many helpers in `DY.Lib`, such as:
- integration with Comparse (`DY.Lib.Comparse.Glue`)
- typed and split API for state management (`DY.Lib.State.Typed`) and event triggering (`DY.Lib.Event.Typed`)
- state helpers, such as creating a state that contains maps (`DY.Lib.State.Map`)
- state to manage a local PKI (`DY.Lib.State.PKI`) and private keys (`DY.Lib.State.PrivateKeys`)

These helpers are used extensively in the examples,
in fact the low-level functions to store state or trigger event is never used in the examples.

#### Clean separation between pure and stateful code in the examples

To improve readability of examples, we separate them in two parts:
- the pure code of the protocol,
- the stateful code of the protocol, that is in charge of plugging the pure code with the outside world
  (by sending and receiving messages on the network, retrieving and storing state, etc).

This helps with protocol executability,
because only the pure part of the code can be executed concretely.
Indeed, the stateful part of the protocol with the global trace is a model artifact that cannot be executed.

Furthermore, the interesting part a protocol specification (hence the difficult part of the proof) lies in the pure code.
The size of the stateful code is expected to be small regardless of the protocol complexity,
as it is only boilerplate code that connects it to the outside world.

#### Global protocol invariants as a typeclass

Every predicate and theorem of DY\* depend on the global protocol invariants,
hence take it as a parameter.
The situation is in fact worse:
each predicate depend on some subset of the global protocol invariants,
as this predicate can be used to define other protocol invariants
(e.g. the state invariant definition may use `is_publishable`, that depend on other invariants).

To remove this friction in DY\* proofs,
we use F\*'s typeclass mechanism to infer the correct value for protocol invariants.
This works because there is always at most one global protocol invariant in the scope.

#### Renaming

Some predicates and types are renamed with more explicit names.
- `is_valid` becomes `bytes_invariant`
- `is_publishable` keeps its name
- `is_msg` becomes `is_knowable_by`
- `key_usages` becomes `crypto_usages`
- `usage_preds` becomes `crypto_predicates`
- `global_usages` becomes `crypto_invariants`
- `trace_preds` becomes `trace_invariants`
- `preds` becomes `protocol_invariants`
>>>>>>> 60546b2e
<|MERGE_RESOLUTION|>--- conflicted
+++ resolved
@@ -33,178 +33,8 @@
 
 ### Compiling
 
-<<<<<<< HEAD
-Running `make` will compile and verify DY\* and its examples.
-=======
 Running `make` will compile and verify DY\* and its examples.
 
 ## How to contribute
 
-Please read the [CONTRIBUTING](CONTRIBUTING.md) document.
-
-## Differences with DY\* with intrinsic proofs
-
-### Structure for DY\*-style proofs
-
-To understand the proof engineering decisions behind DY\*,
-we must first understand how DY\* proofs are structured.
-
-DY\* proofs proceed in the following steps:
-1. define global protocol invariants
-2. prove that every step of the protocol preserve these invariants
-3. prove that the protocol invariants imply the security property you want
-
-The first step is usually where lies the intuition on why the protocol is secure.
-Finding the right invariants usually require back-and-forth until finding the right ones.
-
-The second step is usually pedestrian,
-and works by proving that all sub-steps of a given protocol step preserve the invariants.
-
-The last step is usually straightforward,
-as the protocol invariants are stronger versions of the security properties.
-
-### Fundamental design differences
-
-First, let's dive into the design decisions of this DY\* version that are fundamentally different than in the original DY\*,
-hence justify a rewrite instead of an iteration on the DY\* code.
-
-#### Extrinsic proofs
-
-The fundamental design difference is in proving that every protocol step preserve the global protocol invariants.
-The approach chosen in the original DY\* is to do proofs in the "intrinsic" style,
-meaning that the functions are proved to preserve the invariants at the same time they are defined.
-This means that we can call them only when some preconditions are satisfied (e.g. all the inputs satisfy the invariants),
-and gives back some post-condition (e.g. the output satisfy the invariants).
-
-This style has a few benefits:
-- when the proofs are simple enough,
-  the SMT do most of the work and little proof annotation are needed
-- it ensures that every function is proved to preserve the invariants
-
-However, it also comes with some downsides.
-- Mixing protocol definition and proofs makes the protocol definition hard to read.
-  This is a concern, because the protocol definition is part of the TCB:
-  it must be readable to ensure we prove the security properties on the right protocol,
-  and not some subtle variation on it.
-- Supporting the concrete execution of the protocol requires to have `admit`s somewhere.
-  Indeed, all the cryptographic functions comes with security theorems about them,
-  for example, the hash function is collision-free.
-  While this property is true in the symbolic model, it is false in the concrete model.
-  Indeed, hash-functions are collision-resistant but not collision-free:
-  it is hard to compute collision, although they do exist (by a simple pigeon-hole argument).
-
-This DY\* is an attempt to see how we could design DY\* with extrinsic proofs in mind.
-- We can completely separate the protocol definition and its security proof,
-  making it much easier to review.
-- We can implement concrete execution without any `admit`s:
-  by writing the protocol specification using a typeclass.
-  Then, we can instantiate the typeclass concretely to execute it,
-  and instantiate the typeclass with DY\* to do security proofs.
-
-As a consequence of this design decision, other fundamental design differences with the original DY\* follow.
-
-#### Lightweight monad
-
-The original DY\* use an effect to define and prove stateful code, i.e. code that modify the trace,
-by sending messages on the network, storing data or triggering protocol events.
-
-This works great when doing intrinsic proofs because F\*'s effects are designed for that.
-It is not possible to do extrinsic proofs on F\*'s effects, because they can't be reified.
-
-Instead, we write stateful protocol code in a lightweight state monad.
-
-#### Explicit trace
-
-The original DY\* use the witness mechanism to have an implicit and global trace that can be used by various predicates.
-The predicate usually depend on a timestamp that is used to refer to a particular event of the trace or a particular prefix of the trace.
-
-The witness mechanism is sound only when using F\*'s effect system,
-hence this is not an option when working in a lightweight monad.
-
-Instead of the timestamp, the various security predicate depend on an explicit trace.
-With carefully designed SMT patterns, we have no problem with proofs that rely on the monotonicity of predicates (w.r.t. the trace).
-
-This in itself can also be seen as an improvement:
-the witness mechanism is unique to F\*, and it is hard to understand for users of other proof assistants.
-The approach with explicit trace could be implemented in any proof assistant,
-hence it makes the DY\* approach more understandable by users of other proof assistants.
-
-### Secondary design differences
-
-These design differences could be backported in the original DY\* if needed.
-
-#### Split predicate methodology
-
-DY\* proofs rely on global protocol invariants (e.g. what protocol participants are allowed to store, or are allowed to sign),
-that must be preserved by each step of the protocol.
-The practice of defining this global protocol invariant monolithically somewhere has a few drawbacks:
-- it does not allows the user to do modular proofs, as many unrelated predicates are put in the same place
-- when modifying the global predicate for some sub-component, other unrelated sub-components will need to be re-checked (and their proof might fail if the SMT gods are angry!)
-- it make it difficult to create reusable components (such as a generic state to store private keys)
-
-We implement and use a library to create a global predicate from several independent local predicates,
-defined in `DY.Lib.SplitPredicate`.
-Then, instead of implementing functions that use a top-level-defined global predicate,
-functions take as parameter the global predicate,
-with the precondition that it contains some top-level-defined local predicate.
-
-#### Clean separation between core DY\* and helper library
-
-The core DY\* library, in the namespace `DY.Core` try to go to the essence of DY\*, such as:
-- bytes definition (`DY.Core.Bytes.Type`) and cryptographic functions (`DY.Core.Bytes`)
-- stateful functions (`DY.Core.Trace.Type`)
-- labels (`DY.Core.Label`), invariants (`DY.Core.Trace.Invariant`)
-- attacker knowledge (`DY.Core.Attacker.Knowledge`)
-
-This is the TCB of DY\*,
-the part that need to be reviewed when trying to understand what is proved by DY\*.
-
-It is by itself not user-friendly, hence we define many helpers in `DY.Lib`, such as:
-- integration with Comparse (`DY.Lib.Comparse.Glue`)
-- typed and split API for state management (`DY.Lib.State.Typed`) and event triggering (`DY.Lib.Event.Typed`)
-- state helpers, such as creating a state that contains maps (`DY.Lib.State.Map`)
-- state to manage a local PKI (`DY.Lib.State.PKI`) and private keys (`DY.Lib.State.PrivateKeys`)
-
-These helpers are used extensively in the examples,
-in fact the low-level functions to store state or trigger event is never used in the examples.
-
-#### Clean separation between pure and stateful code in the examples
-
-To improve readability of examples, we separate them in two parts:
-- the pure code of the protocol,
-- the stateful code of the protocol, that is in charge of plugging the pure code with the outside world
-  (by sending and receiving messages on the network, retrieving and storing state, etc).
-
-This helps with protocol executability,
-because only the pure part of the code can be executed concretely.
-Indeed, the stateful part of the protocol with the global trace is a model artifact that cannot be executed.
-
-Furthermore, the interesting part a protocol specification (hence the difficult part of the proof) lies in the pure code.
-The size of the stateful code is expected to be small regardless of the protocol complexity,
-as it is only boilerplate code that connects it to the outside world.
-
-#### Global protocol invariants as a typeclass
-
-Every predicate and theorem of DY\* depend on the global protocol invariants,
-hence take it as a parameter.
-The situation is in fact worse:
-each predicate depend on some subset of the global protocol invariants,
-as this predicate can be used to define other protocol invariants
-(e.g. the state invariant definition may use `is_publishable`, that depend on other invariants).
-
-To remove this friction in DY\* proofs,
-we use F\*'s typeclass mechanism to infer the correct value for protocol invariants.
-This works because there is always at most one global protocol invariant in the scope.
-
-#### Renaming
-
-Some predicates and types are renamed with more explicit names.
-- `is_valid` becomes `bytes_invariant`
-- `is_publishable` keeps its name
-- `is_msg` becomes `is_knowable_by`
-- `key_usages` becomes `crypto_usages`
-- `usage_preds` becomes `crypto_predicates`
-- `global_usages` becomes `crypto_invariants`
-- `trace_preds` becomes `trace_invariants`
-- `preds` becomes `protocol_invariants`
->>>>>>> 60546b2e
+Please read the [CONTRIBUTING](CONTRIBUTING.md) document.