DY_HOME 	?= .
FSTAR_EXE 	?= $(shell which fstar.exe)
Z3 		?= $(shell which z3)
COMPARSE_HOME 	?= $(DY_HOME)/../comparse

<<<<<<< HEAD
INNER_SOURCE_DIRS = core lib lib/comparse lib/crypto lib/event lib/hpke lib/state lib/utils lib/communication lib/labels
=======
INNER_SOURCE_DIRS = core lib lib/comparse lib/crypto lib/event lib/hpke lib/label lib/state lib/utils lib/communication
>>>>>>> 815df046
SOURCE_DIRS = $(addprefix $(DY_HOME)/src/, $(INNER_SOURCE_DIRS))
INNER_EXAMPLE_DIRS = nsl_pk iso_dh
EXAMPLE_DIRS ?= $(addprefix $(DY_HOME)/examples/, $(INNER_EXAMPLE_DIRS))

INCLUDE_DIRS = $(SOURCE_DIRS) $(EXAMPLE_DIRS) $(COMPARSE_HOME)/src
FSTAR_INCLUDE_DIRS = $(addprefix --include , $(INCLUDE_DIRS))

ADMIT ?=
MAYBE_ADMIT = $(if $(ADMIT),--admit_smt_queries true)

FSTAR = $(FSTAR_EXE) $(MAYBE_ADMIT)

FSTAR_EXTRACT = --extract '-* +DY +Comparse'

# Allowed warnings:
# - (Warning 242) Definitions of inner let-rec ... and its enclosing top-level letbinding are not encoded to the solver, you will only be able to reason with their types
# - (Warning 335) Interface ... is admitted without an implementation

FSTAR_FLAGS = $(FSTAR_INCLUDE_DIRS) --cache_checked_modules --already_cached '+Prims +FStar' --warn_error '@0..1000' --warn_error '+242-335' --record_hints --hint_dir $(DY_HOME)/hints --cache_dir $(DY_HOME)/cache --odir $(DY_HOME)/obj --cmi

.PHONY: all clean

all: copy_lib

clean:
	#dune clean
	rm -rf $(DY_HOME)/hints $(DY_HOME)/obj $(DY_HOME)/cache $(DY_HOME)/ml/lib/src $(DY_HOME)/ml/tests/src

# Dependency analysis

FSTAR_ROOTS = \
  $(wildcard $(addsuffix /*.fsti,$(SOURCE_DIRS))) \
  $(wildcard $(addsuffix /*.fst,$(SOURCE_DIRS))) \
  $(wildcard $(addsuffix /*.fsti,$(EXAMPLE_DIRS))) \
  $(wildcard $(addsuffix /*.fst,$(EXAMPLE_DIRS)))

ifeq (,$(filter %-in,$(MAKECMDGOALS)))
ifndef MAKE_RESTARTS
$(DY_HOME)/.depend: .FORCE
	$(FSTAR) $(FSTAR_FLAGS) --dep full $(FSTAR_EXTRACT) $(notdir $(FSTAR_ROOTS)) > $@

.PHONY: .FORCE
.FORCE:
endif
endif

include $(DY_HOME)/.depend

# Verification

$(DY_HOME)/hints:
	mkdir $@

$(DY_HOME)/cache:
	mkdir $@

$(DY_HOME)/obj:
	mkdir $@


%.checked: FSTAR_RULE_FLAGS=

%.checked: | $(DY_HOME)/hints $(DY_HOME)/cache $(DY_HOME)/obj
	$(FSTAR) $(FSTAR_FLAGS) $(FSTAR_RULE_FLAGS) $< && touch -c $@

# Extraction
.PRECIOUS: $(DY_HOME)/obj/%.ml
$(DY_HOME)/obj/%.ml:
	$(FSTAR) $(FSTAR_FLAGS) $(notdir $(subst .checked,,$<)) --codegen OCaml \
	--extract_module $(basename $(notdir $(subst .checked,,$<)))

.PHONY: extract_lib copy_lib

extract_lib: $(ALL_ML_FILES)

copy_lib: extract_lib
	mkdir -p $(DY_HOME)/ml/lib/src
	cp $(ALL_ML_FILES) $(DY_HOME)/ml/lib/src

%.fst-in %.fsti-in:
	@echo $(FSTAR_INCLUDE_DIRS) --include $(DY_HOME)/obj

# Compilation

.PHONY: check

check:<|MERGE_RESOLUTION|>--- conflicted
+++ resolved
@@ -3,11 +3,7 @@
 Z3 		?= $(shell which z3)
 COMPARSE_HOME 	?= $(DY_HOME)/../comparse
 
-<<<<<<< HEAD
-INNER_SOURCE_DIRS = core lib lib/comparse lib/crypto lib/event lib/hpke lib/state lib/utils lib/communication lib/labels
-=======
 INNER_SOURCE_DIRS = core lib lib/comparse lib/crypto lib/event lib/hpke lib/label lib/state lib/utils lib/communication
->>>>>>> 815df046
 SOURCE_DIRS = $(addprefix $(DY_HOME)/src/, $(INNER_SOURCE_DIRS))
 INNER_EXAMPLE_DIRS = nsl_pk iso_dh
 EXAMPLE_DIRS ?= $(addprefix $(DY_HOME)/examples/, $(INNER_EXAMPLE_DIRS))
