module DY.Lib.Printing

open Comparse
open DY.Core
open DY.Lib.State.Tagged
open DY.Lib.State.Map

/// This module provides functions to convert types
/// from DY* to a string. These functions are used to
/// print the trace from an example protocol run.
///
/// As a user you just have to call the ``trace_to_string``
/// function to print the trace. For more usage information
/// see the documentation below.

(*** Print Functions for Basic DY* Types ***)

val label_to_string: (l:label) -> string
let rec label_to_string l =
  match l with
  | Secret -> "Secret"
  | State pre_label -> (
    match pre_label with
    | P p -> Printf.sprintf "Principal %s" p
    | S p s -> Printf.sprintf "Principal %s state %d" p s.the_id
  ) 
  | Meet l1 l2 -> Printf.sprintf "Meet [%s; %s]" (label_to_string l1) (label_to_string l2)
  | Join l1 l2 -> Printf.sprintf "Join [%s; %s]" (label_to_string l1) (label_to_string l2)
  | Public -> "Public"

val uint_list_to_string: list FStar.UInt8.t -> string
let rec uint_list_to_string seq =
  match seq with
  | [] -> ""
  | hd :: tl -> (
    // Only convert certain ASCII characters to create clean strings
    // without special characters.
    if FStar.UInt8.gt (FStar.UInt8.uint_to_t 32) hd || FStar.UInt8.lt (FStar.UInt8.uint_to_t 122) hd then uint_list_to_string tl
    else Printf.sprintf "%c%s" (FStar.Char.char_of_int (FStar.UInt8.v hd)) (uint_list_to_string tl)
  )

val bytes_to_string: (b:bytes) -> string
let rec bytes_to_string b =
  match b with
  | Literal s -> uint_list_to_string (FStar.Seq.seq_to_list s)
  
  | Rand usage label len time -> Printf.sprintf "Nonce #%d" time
  
  | Concat (Literal s) right -> (
      Printf.sprintf "%s%s" 
        (uint_list_to_string (FStar.Seq.seq_to_list s)) (bytes_to_string right)
  )
  | Concat left right -> (
    Printf.sprintf "[%s,%s]" (bytes_to_string left) (bytes_to_string right)
  )
  
  | AeadEnc key nonce msg ad -> (
    Printf.sprintf "AeadEnc(key=(%s), nonce=(%s), msg=(%s), ad=(%s))" 
      (bytes_to_string key) (bytes_to_string nonce) (bytes_to_string msg)
      (bytes_to_string ad)
  )
  
  | Pk sk -> Printf.sprintf "Pk(sk=(%s))" (bytes_to_string sk)
  | PkEnc pk nonce msg -> (
    Printf.sprintf "PkEnc(pk=(%s), nonce=(%s), msg=(%s))" 
      (bytes_to_string pk) (bytes_to_string nonce) (bytes_to_string msg)
  )
  
  | Vk sk -> Printf.sprintf "Public Key (%s)" (bytes_to_string sk)
  | Sign sk nonce msg -> (
    Printf.sprintf "sig(sk=(%s), nonce=(%s), msg=(%s))" 
      (bytes_to_string sk) (bytes_to_string nonce) (bytes_to_string msg)
  )

  | Hash msg -> Printf.sprintf "Hash(%s)" (bytes_to_string msg)

  | DhPub sk -> Printf.sprintf "DhPub(sk=(%s))" (bytes_to_string sk)
  | Dh sk pk -> (
    Printf.sprintf "Dh(sk=(%s), pk=(%s))" (bytes_to_string sk) (bytes_to_string pk)
  )
  | KdfExtract salt ikm ->
    Printf.sprintf "KdfExtract(salt=(%s), ikm=(%s))" (bytes_to_string salt) (bytes_to_string ikm)
  | KdfExpand prk info len ->
    Printf.sprintf "KdfExpand(prk=(%s), info=(%s), len=(%d))" (bytes_to_string prk) (bytes_to_string info) len
  | KemPub sk ->
    Printf.sprintf "KemKey(sk=(%s))" (bytes_to_string sk)
  | KemEncap pk nonce ->
    Printf.sprintf "KemEncap(pk=(%s), nonce=(%s))" (bytes_to_string pk) (bytes_to_string nonce)
  | KemSecretShared nonce ->
    Printf.sprintf "KemSecretShared(nonce=(%s))" (bytes_to_string nonce)

val usage_to_string: (u:usage) -> string
let rec usage_to_string u =
  match u with
<<<<<<< HEAD
  | NoUsage -> "{\"Type\": \"NoUsage\"}"
  | SigKey tag data -> Printf.sprintf "{\"Type\": \"SigKey\", \"Tag\": \"%s\", \"Data\": \"%s\"}" tag (bytes_to_string data)
  | SigNonce -> "{\"Type\": \"SigNonce\"}"
  | PkKey tag data -> Printf.sprintf "{\"Type\": \"PkKey\", \"Tag\": \"%s\", \"Data\": \"%s\"}" tag (bytes_to_string data)
  | PkNonce -> "{\"Type\": \"PkNonce\"}"
  | AeadKey tag data -> Printf.sprintf "{\"Type\": \"AeadKey\", \"Tag\": \"%s\", \"Data\": \"%s\"}" tag (bytes_to_string data)
  | DhKey tag data -> Printf.sprintf "{\"Type\": \"DhKey\", \"Tag\": \"%s\", \"Data\": \"%s\"}" tag (bytes_to_string data)
  | KdfExtractSaltKey tag data -> Printf.sprintf "{\"Type\": \"KdfExtractSaltKey\", \"Tag\": \"%s\", \"Data\": \"%s\"}" 
                                    tag (bytes_to_string data)
  | KdfExtractIkmKey tag data -> Printf.sprintf "{\"Type\": \"KdfExtractIkmKey\", \"Tag\": \"%s\", \"Data\": \"%s\"}" 
                                    tag (bytes_to_string data)
  | KdfExpandKey tag data -> Printf.sprintf "{\"Type\": \"KdfExpandKey\", \"Tag\": \"%s\", \"Data\": \"%s\"}" 
                                    tag (bytes_to_string data)
=======
  | NoUsage -> "NoUsage"
  | SigKey tag -> "SigKey " ^ tag
  | SigNonce -> "SigNonce"
  | PkdecKey tag -> "PkdecKey " ^ tag
  | PkNonce -> "PkNonce"
  | AeadKey tag -> "AeadKey " ^ tag
  | DhKey tag -> "DhKey " ^ tag
  | KdfExtractSaltKey tag data -> Printf.sprintf "KdfExtractSaltKey %s (data=(%s))" tag (bytes_to_string data)
  | KdfExtractIkmKey tag data -> Printf.sprintf "KdfExtractIkmKey %s (data=(%s))" tag (bytes_to_string data)
  | KdfExpandKey tag data -> Printf.sprintf "KdfExpandKey %s (data=(%s))" tag (bytes_to_string data)
  | KemKey usg -> Printf.sprintf "KemKey (usg=(%s))" (usage_to_string usg)
  | KemNonce usg -> Printf.sprintf "KemNonce (usg=(%s))" (usage_to_string usg)
>>>>>>> fdecc699


(*** State Parsing Helper Functions ***)

/// This section uses fully qualified names
/// for some types because they are defined
/// in DY.Lib and DY.Core. This causes
/// conflicts with the bytes_to_string function.

val private_key_type_to_string: DY.Lib.State.PrivateKeys.private_key_type -> string
let private_key_type_to_string t =
  match t with
  | DY.Lib.State.PrivateKeys.PkDec u -> "PkDec " ^ u
  | DY.Lib.State.PrivateKeys.Sign u -> "Sign " ^ u

// The `#_` at the end is a workaround for FStarLang/FStar#3286
val private_keys_types_to_string: (list (map_elem DY.Lib.State.PrivateKeys.private_key_key DY.Lib.State.PrivateKeys.private_key_value #_)) -> string
let rec private_keys_types_to_string m =
  match m with
  | [] -> ""
  | hd :: tl -> (
    (private_keys_types_to_string tl) ^ 
    Printf.sprintf "%s = (%s)," (private_key_type_to_string hd.key.ty) (bytes_to_string hd.value.private_key)
  )

val public_key_type_to_string: DY.Lib.State.PKI.public_key_type -> string
let public_key_type_to_string t =
  match t with
  | DY.Lib.State.PKI.PkEnc u -> "PkEnc " ^ u
  | DY.Lib.State.PKI.Verify u -> "Verify " ^ u

// The `#_` at the end is a workaround for FStarLang/FStar#3286
val pki_types_to_string: (list (map_elem DY.Lib.State.PKI.pki_key DY.Lib.State.PKI.pki_value #_)) -> string
let rec pki_types_to_string m =
  match m with
  | [] -> ""
  | hd :: tl -> (
    (pki_types_to_string tl) ^ 
    Printf.sprintf "%s [%s] = (%s)," (public_key_type_to_string hd.key.ty) hd.key.who (bytes_to_string hd.value.public_key)
  )

val default_private_keys_state_to_string: bytes -> option string
let default_private_keys_state_to_string content_bytes =
  // another workaround for FStarLang/FStar#3286
  let? state = parse (map DY.Lib.State.PrivateKeys.private_key_key DY.Lib.State.PrivateKeys.private_key_value #_) content_bytes in
  Some (Printf.sprintf "[%s]" (private_keys_types_to_string state.key_values))

val default_pki_state_to_string: bytes -> option string
let default_pki_state_to_string content_bytes =
  // another workaround for FStarLang/FStar#3286
  let? state = parse (map DY.Lib.State.PKI.pki_key DY.Lib.State.PKI.pki_value #_) content_bytes in
  Some (Printf.sprintf "[%s]" (pki_types_to_string state.key_values))

/// Searches for a printer with the correct tag
/// and returns the first one it finds.

val find_printer: list (string & (bytes -> option string)) -> string -> (bytes -> option string)
let rec find_printer printer_list tag =
  match printer_list with
  | [] -> (fun b -> Some (bytes_to_string b))
  | (parser_tag, parser) :: tl -> (
    if parser_tag = tag then parser
    else find_printer tl tag
  )

val option_to_string: (bytes -> option string) -> bytes -> string
let option_to_string parse_fn elem =
  let parsed = parse_fn elem in
  match parsed with
  | Some str -> str
  | None -> bytes_to_string elem // Parse bytes with the default method as a fallback

val state_to_string: list (string & (bytes -> option string)) -> bytes -> string
let state_to_string printer_list full_content_bytes =
  let full_content = parse tagged_state full_content_bytes in
  match full_content with
  | Some ({tag; content}) -> (
    let parser = find_printer printer_list tag in
    option_to_string parser content
  )
  | None -> bytes_to_string full_content_bytes


(*** Record to Combine All Printer Functions ***)

noeq type trace_to_string_printers = {
  message_to_string:(bytes -> option string);
  state_to_string:(list (string & (bytes -> option string)));
  event_to_string:(list (string & (bytes -> option string)))
}


(*** Functions to Print the Trace ***)

val trace_event_to_string: 
  trace_to_string_printers -> 
  trace_event -> timestamp -> 
  string
let trace_event_to_string printers tr_event i =
  match tr_event with
  | MsgSent msg -> (
    let msg_str = option_to_string printers.message_to_string msg in
    Printf.sprintf "{\"TraceID\": %d, \"Type\": \"Message\", \"Content\": \"%s\"}\n"
      i msg_str
  )
  | RandGen usg lab len -> (
    Printf.sprintf "{\"TraceID\": %d, \"Type\": \"Nonce\", \"Usage\": %s, \"Label\": \"%s\"}\n" 
    i (usage_to_string usg) (label_to_string lab)
  )
  | Corrupt prin sess_id -> ""
  | SetState prin sess_id full_content -> (
    let content_str = state_to_string printers.state_to_string full_content in
    Printf.sprintf "{\"TraceID\": %d, \"Type\": \"Session\", \"SessionID\": %d, \"Principal\": \"%s\", \"Content\": \"%s\"}\n"
      i sess_id.the_id prin content_str
  )
  | Event prin tag content -> (
    let printer = find_printer printers.event_to_string tag in
    let content_str = option_to_string printer content in
    Printf.sprintf "{\"TraceID\": %d, \"Type\": \"Event\", \"Principal\": \"%s\", \"Tag\": \"%s\", \"Content\": \"%s\"}\n" 
      i prin tag content_str
  )

/// Helper function for `trace_to_string` to avoid calling `length` for each trace event,
/// which would lead to quadratic complexity.

val trace_to_string_helper:
  trace_to_string_printers ->
  (tr:trace) -> (i:nat{i = DY.Core.Trace.Type.length tr}) ->
  string
let rec trace_to_string_helper printers tr i =
  match tr with
  | Nil -> ""
  | Snoc ptr ev -> (
      trace_to_string_helper printers ptr (i-1) ^ trace_event_to_string printers ev i
  )

(*** Functions for Users ***)

/// This method can be used to print the trace of
/// an example protocol run to the console.
/// The output can be parsed and converted to a
/// Plantuml sequence diagram with the following
/// experimental Python script: https://github.com/fabian-hk/dolev-yao-star-output-parser
///
/// Usage:
/// let* tr = get_trace in
/// let _ = IO.debug_print_string (trace_to_string tr default_trace_to_string_printers) in

val trace_to_string: trace_to_string_printers -> trace -> string
let trace_to_string printers tr =
  trace_to_string_helper printers tr (DY.Core.Trace.Type.length tr)


(*** Helper Functions to Setup the Printer Functions Record ***)

val default_message_to_string: bytes -> option string
let default_message_to_string b = Some (bytes_to_string b)

val default_state_to_string: list (string & (bytes -> option string))
let default_state_to_string = []

val default_event_to_string: list (string & (bytes -> option string))
let default_event_to_string = []

val trace_to_string_printers_builder:
  (bytes -> option string) ->
  list (string & (bytes -> option string)) ->
  list (string & (bytes -> option string)) ->
  trace_to_string_printers
let trace_to_string_printers_builder message_to_string state_to_string event_to_string =
  {
    message_to_string = message_to_string;
    state_to_string = (
      List.append state_to_string (
        [
          (DY.Lib.State.PrivateKeys.map_types_private_keys.tag, default_private_keys_state_to_string);
          (DY.Lib.State.PKI.map_types_pki.tag, default_pki_state_to_string)
        ]
      ) // User supplied functions will override the default functions because the
        // find printer function will choose the first match.
    );
    event_to_string = event_to_string
  }

val default_trace_to_string_printers: trace_to_string_printers
let default_trace_to_string_printers = 
  trace_to_string_printers_builder default_message_to_string default_state_to_string default_event_to_string<|MERGE_RESOLUTION|>--- conflicted
+++ resolved
@@ -92,7 +92,6 @@
 val usage_to_string: (u:usage) -> string
 let rec usage_to_string u =
   match u with
-<<<<<<< HEAD
   | NoUsage -> "{\"Type\": \"NoUsage\"}"
   | SigKey tag data -> Printf.sprintf "{\"Type\": \"SigKey\", \"Tag\": \"%s\", \"Data\": \"%s\"}" tag (bytes_to_string data)
   | SigNonce -> "{\"Type\": \"SigNonce\"}"
@@ -106,20 +105,8 @@
                                     tag (bytes_to_string data)
   | KdfExpandKey tag data -> Printf.sprintf "{\"Type\": \"KdfExpandKey\", \"Tag\": \"%s\", \"Data\": \"%s\"}" 
                                     tag (bytes_to_string data)
-=======
-  | NoUsage -> "NoUsage"
-  | SigKey tag -> "SigKey " ^ tag
-  | SigNonce -> "SigNonce"
-  | PkdecKey tag -> "PkdecKey " ^ tag
-  | PkNonce -> "PkNonce"
-  | AeadKey tag -> "AeadKey " ^ tag
-  | DhKey tag -> "DhKey " ^ tag
-  | KdfExtractSaltKey tag data -> Printf.sprintf "KdfExtractSaltKey %s (data=(%s))" tag (bytes_to_string data)
-  | KdfExtractIkmKey tag data -> Printf.sprintf "KdfExtractIkmKey %s (data=(%s))" tag (bytes_to_string data)
-  | KdfExpandKey tag data -> Printf.sprintf "KdfExpandKey %s (data=(%s))" tag (bytes_to_string data)
-  | KemKey usg -> Printf.sprintf "KemKey (usg=(%s))" (usage_to_string usg)
-  | KemNonce usg -> Printf.sprintf "KemNonce (usg=(%s))" (usage_to_string usg)
->>>>>>> fdecc699
+  | KemKey usg -> Printf.sprintf "{\"Type\": \"KemKey\", \"Usage\": \"%s\"}" (usage_to_string usg)
+  | KemNonce usg -> Printf.sprintf "{\"Type\": \"KemNonce\", \"Usage\": \"%s\"}" (usage_to_string usg)
 
 
 (*** State Parsing Helper Functions ***)
