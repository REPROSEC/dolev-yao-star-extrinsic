module DY.Core.Trace.Manipulation

open DY.Core.Trace.Type
open DY.Core.Trace.Base
open DY.Core.Trace.Invariant
open DY.Core.Bytes.Type
open DY.Core.Bytes
open DY.Core.Label.Type

#set-options "--fuel 1 --ifuel 1"

/// This module defines the lightweight trace monad `traceful`,
/// various trace-manipulation functions and
/// corresponding invariant preservation theorems.

(*** Trace monad ***)

/// The lightweight trace monad is a state monad on the trace.
/// Furthermore, the trace is required to grow:
/// a traceful function can only append entries to the trace.

type traceful a = tr_in:trace -> out:(a & trace){tr_in <$ snd out}

/// Bind operator for the trace monad

val (let*): #a:Type -> #b:Type -> x:traceful a -> f:(a -> traceful b) -> traceful b
let (let*) #a #b x f tr =
  let (x', tr) = x tr in
  let (y, tr) = f x' tr in
  (y, tr)

/// Bind operator for the option monad.
/// The `Pure` effect is a trick found by Son Ho to allow some kind of intrinsic proofs,
/// for example to be able to do:
///   let? x = Some y in
///   let Some y' = x in
/// In the second line of code, without the Pure annotation,
/// F* wouldn't be able to tell that `x` is a `Some`.

val (let?): #a:Type -> #b:Type -> x:option a -> (y:a -> Pure (option b) (requires x == Some y) (ensures fun _ -> True)) -> option b
let (let?) #a #b x f =
  match x with
  | None -> None
  | Some x -> f x

/// Bind operator for the trace + option monad.

val (let*?): #a:Type -> #b:Type -> x:traceful (option a) -> f:(a -> traceful (option b)) -> traceful (option b)
let (let*?) #a #b x f tr0 =
  let (opt_x', tr) = x tr0 in
  match opt_x' with
  | None -> (None, tr)
  | Some x' -> (
    let (y, tr) = f x' tr in
    (y, tr)
  )

/// return function for the trace monad.

val return: #a:Type -> a -> traceful a
let return #a x tr =
  reveal_opaque (`%grows) (grows #label);
  norm_spec [zeta; delta_only [`%prefix]] (prefix #label);
  (x, tr)

/// getter for the trace monad.

val get_trace: traceful trace
let get_trace tr =
  reveal_opaque (`%grows) (grows #label);
  norm_spec [zeta; delta_only [`%prefix]] (prefix #label);
  (tr, tr)

/// guard function for the option monad.

val guard: b:bool -> option (squash b)
let guard b =
  if b
  then Some ()
  else None

/// guard function for the traceful + option monad

val guard_tr : (b:bool) -> traceful (option (squash b))
let guard_tr b =
  return (guard b)


// Some inversion lemmas to keep ifuel low.
// See FStarLang/FStar#3076 for more information.

val invert_traceful:
  a:Type ->
  Lemma
  (inversion (a & trace))
  [SMTPat (traceful a)]
let invert_traceful a =
  allow_inversion (a & trace)

val invert_traceful_option:
  a:Type ->
  Lemma
  (inversion (option a))
  [SMTPat (traceful (option a))]
let invert_traceful_option a =
  allow_inversion (option a)

(*** Generic trace manipulation ***)

/// Internal function: add a trace entry to the trace.

val add_entry: trace_entry -> traceful unit
let add_entry e tr =
  reveal_opaque (`%grows) (grows #label);
  norm_spec [zeta; delta_only [`%prefix]] (prefix #label);
  ((), Snoc tr e)

val add_entry_entry_exists:
  e:trace_entry -> tr:trace ->
  Lemma
  (ensures (
    let ((), tr_out) = add_entry e tr in
    entry_exists tr_out e
  ))
let add_entry_entry_exists e tr = ()

/// Adding a trace entry preserves the trace invariant
/// when the trace entry satisfy the invariant.

val add_entry_invariant:
  {|protocol_invariants|} ->
  e:trace_entry -> tr:trace ->
  Lemma
  (requires
    trace_entry_invariant tr e /\
    trace_invariant tr
  )
  (ensures (
    let ((), tr_out) = add_entry e tr in
    trace_invariant tr_out
  ))
let add_entry_invariant #invs e tr =
  norm_spec [zeta; delta_only [`%trace_invariant]] (trace_invariant)

val add_entry_increases_trace_length :
  e:trace_entry -> tr:trace ->
  Lemma(
    let ((), tr_out) = add_entry e tr in
    trace_length tr_out = trace_length tr + 1
  )
let add_entry_increases_trace_length e tr = ()

/// Get the current time (i.e. trace length).

val get_time: traceful timestamp
let get_time =
  let* tr = get_trace in
  return (trace_length tr)

(*** Sending messages ***)

/// Send a message on the network.

[@@ "opaque_to_smt"]
val send_msg: bytes -> traceful timestamp
let send_msg msg =
  let* time = get_time in
  add_entry (MsgSent msg);*
  return time

val send_msg_msg_entry:
  msg:bytes -> tr:trace ->
  Lemma
  (ensures (
    let (i, tr_out) = send_msg msg tr in
    entry_at tr_out i (MsgSent msg)
  ))
 [SMTPat (send_msg msg tr);]
let send_msg_msg_entry msg tr =
 reveal_opaque (`%send_msg) (send_msg)


/// Sending a message on the network preserves the trace invariant
/// when the message is publishable.

val send_msg_invariant:
  {|protocol_invariants|} ->
  msg:bytes -> tr:trace ->
  Lemma
  (requires
    is_publishable tr msg /\
    trace_invariant tr
  )
  (ensures (
    let (i, tr_out) = send_msg msg tr in
    trace_invariant tr_out
  ))
  [SMTPat (send_msg msg tr); SMTPat (trace_invariant tr)]
let send_msg_invariant #invs msg tr =
  add_entry_invariant (MsgSent msg) tr;
  reveal_opaque (`%send_msg) (send_msg)

/// Receive a message from the network.

[@@ "opaque_to_smt"]
val recv_msg: timestamp -> traceful (option bytes)
let recv_msg i =
  let* tr = get_trace in
  if i < trace_length tr then
    match get_entry_at tr i with
    | MsgSent msg -> return (Some msg)
    | _ -> return None
  else
    return None


val recv_msg_same_trace:
  i:timestamp -> tr:trace ->
  Lemma
  (ensures (
    let (opt_msg, tr_out) = recv_msg i tr in
    tr_out == tr
  ))
  [SMTPat (recv_msg i tr);]
let recv_msg_same_trace i tr =
  reveal_opaque (`%recv_msg) recv_msg

/// When the trace invariant holds,
/// received messages are publishable.

val recv_msg_invariant:
  {|protocol_invariants|} ->
  i:timestamp -> tr:trace ->
  Lemma
  (requires trace_invariant tr)
  (ensures (
    let (opt_msg, tr_out) = recv_msg i tr in
      match opt_msg with
      | None -> True
      | Some msg -> is_publishable tr msg
  ))
  [SMTPat (recv_msg i tr);
   SMTPat (trace_invariant tr)
  ]
let recv_msg_invariant #invs i tr =
  normalize_term_spec recv_msg;
  let (opt_msg, _) = recv_msg i tr in
  match opt_msg with
  | None -> ()
  | Some msg -> (
    msg_sent_on_network_are_publishable tr msg
  )

(*** Corruption ***)

/// Corrupt a state set at a given timestamp

[@@ "opaque_to_smt"]
val corrupt: timestamp -> traceful unit
let corrupt time =
  add_entry (Corrupt time)

/// Corrupting a state always preserve the trace invariant.

val corrupt_invariant:
  {|protocol_invariants|} ->
  time:timestamp -> tr:trace ->
  Lemma
  (requires
    trace_invariant tr
  )
  (ensures (
    let ((), tr_out) = corrupt time tr in
    trace_invariant tr_out
  ))
  [SMTPat (corrupt time tr); SMTPat (trace_invariant tr)]
let corrupt_invariant #invs time tr =
  add_entry_invariant (Corrupt time) tr;
  normalize_term_spec corrupt

(*** Random number generation ***)

/// Generate a random bytestring.

[@@ "opaque_to_smt"]
val mk_rand: usg:usage -> lab:label -> len:nat{len <> 0} -> traceful bytes
let mk_rand usg lab len =
  let* time = get_time in
  add_entry (RandGen usg lab len);*
  return (Rand len time)

val mk_rand_rand_gen_at_end:
  usg:usage -> lab:label -> len:nat{len <> 0} -> tr:trace ->
  Lemma
  (ensures (
    let (b, tr_out) = mk_rand usg lab len tr in
    rand_just_generated tr_out b
  ))
  [SMTPat (mk_rand usg lab len tr);]
let mk_rand_rand_gen_at_end usg lab len tr =
  reveal_opaque (`%mk_rand) (mk_rand)

val mk_rand_increases_trace_length :
  {|protocol_invariants|} ->
  usg:usage -> lab:label -> len:nat{len <> 0} -> tr:trace ->
  Lemma(
    let (b, tr_out) = mk_rand usg lab len tr in
    trace_length tr_out = trace_length tr + 1
  )
let mk_rand_increases_trace_length #invs usg lab len tr =
  reveal_opaque (`%mk_rand) (mk_rand)


/// Generating a random bytestrings always preserve the trace invariant.

val mk_rand_trace_invariant:
  {|protocol_invariants|} ->
  usg:usage -> lab:label -> len:nat{len <> 0} -> tr:trace ->
  Lemma
  (requires trace_invariant tr)
  (ensures (
    let (b, tr_out) = mk_rand usg lab len tr in
    trace_invariant tr_out
  ))
  [SMTPat (mk_rand usg lab len tr); SMTPat (trace_invariant tr)]
let mk_rand_trace_invariant #invs usg lab len tr =
  add_entry_invariant (RandGen usg lab len) tr;
  reveal_opaque (`%mk_rand) (mk_rand)

/// Random bytestrings satisfy the bytes invariant.

val mk_rand_bytes_invariant:
  {|protocol_invariants|} ->
  usg:usage -> lab:label -> len:nat{len <> 0} -> tr:trace ->
  Lemma
  (ensures (
    let (b, tr_out) = mk_rand usg lab len tr in
    bytes_invariant tr_out b
  ))
  // We need a way for the SMT pattern to know the value of `invs`
  // This is done using `trace_invariant`, although it is not necessary for the theorem to hold,
  // it is certainly around in the context
  [SMTPat (mk_rand usg lab len tr); SMTPat (trace_invariant tr)]
let mk_rand_bytes_invariant #invs usg lab len tr =
  reveal_opaque (`%mk_rand) (mk_rand);
  normalize_term_spec bytes_invariant

/// Label of random bytestrings.

val mk_rand_get_label:
  {|protocol_invariants|} ->
  usg:usage -> lab:label -> len:nat{len <> 0} -> tr:trace ->
  Lemma
  (ensures (
    let (b, tr_out) = mk_rand usg lab len tr in
    get_label tr_out b == lab
  ))
  [SMTPat (mk_rand usg lab len tr); SMTPat (trace_invariant tr)]
let mk_rand_get_label #invs usg lab len tr =
  reveal_opaque (`%mk_rand) (mk_rand);
  normalize_term_spec get_label

/// Usage of random bytestrings.

val mk_rand_has_usage:
  {|protocol_invariants|} ->
  usg:usage -> lab:label -> len:nat{len <> 0} -> tr:trace ->
  Lemma
  (ensures (
    let (b, tr_out) = mk_rand usg lab len tr in
    b `has_usage tr_out` usg
  ))
  [SMTPat (mk_rand usg lab len tr); SMTPat (trace_invariant tr)]
let mk_rand_has_usage #invs usg lab len tr =
  normalize_term_spec mk_rand;
  normalize_term_spec has_usage

// Stronger version of the lemma above, if needed
val mk_rand_get_usage:
  {|protocol_invariants|} ->
  usg:usage -> lab:label -> len:nat{len <> 0} -> tr:trace ->
  Lemma
  (ensures (
    let (b, tr_out) = mk_rand usg lab len tr in
    get_usage tr_out b == usg
  ))
  [SMTPat (mk_rand usg lab len tr); SMTPat (trace_invariant tr)]
let mk_rand_get_usage #invs usg lab len tr =
  reveal_opaque (`%mk_rand) (mk_rand);
  normalize_term_spec get_usage


(*** Reveal Event ***)

[@@ "opaque_to_smt"]
val reveal_event: principal -> timestamp -> traceful unit
let reveal_event prin time =
  add_entry (RevealLabel prin time);*
  return ()

val reveal_event_event_triggered :
  prin:principal -> time:timestamp -> tr:trace ->
  Lemma
  (ensures (
    let (b, tr_out) = reveal_event prin time tr in
    reveal_event_triggered tr_out prin time
  ))
let reveal_event_event_triggered prin ts tr =
  reveal_opaque (`%reveal_event) (reveal_event)

val reveal_event_trace_invariant:
  {|protocol_invariants|} ->
  prin:principal -> ts:timestamp -> tr:trace ->
  Lemma
  (requires trace_invariant tr /\ exists b. rand_generated_at tr ts b)
  (ensures (
    let (_, tr_out) = reveal_event prin ts tr in
    trace_invariant tr_out
  ))
let reveal_event_trace_invariant #invs prin ts tr =
  add_entry_invariant (RevealLabel prin ts) tr;
  reveal_opaque (`%reveal_event) (reveal_event)

(*** State ***)

/// Set the state of a principal at a given state identifier.

[@@ "opaque_to_smt"]
val set_state: principal -> state_id -> bytes -> traceful unit
let set_state prin session_id content =
  add_entry (SetState prin session_id content)

val max: int -> int -> int
let max x y =
  if x < y then y else x

/// To add a new session to a state of a principal,
/// we have to find a new identifier
/// that is not used in the current state of the principal.

val compute_new_session_id: principal -> trace -> state_id
let rec compute_new_session_id prin tr =
  match tr with
  | Nil -> {the_id = 0}
  | Snoc tr_init entry -> (
    match entry with
    | SetState prin' sess_id _ ->
      if prin = prin' then
        {the_id =
             max (sess_id.the_id + 1) (compute_new_session_id prin tr_init).the_id}
      else
        compute_new_session_id prin tr_init
    | _ -> compute_new_session_id prin tr_init
  )

// Sanity check
val compute_new_session_id_correct:
  prin:principal -> tr:trace ->
  sess_id:state_id -> state_content:bytes ->
  Lemma
  (requires entry_exists tr (SetState prin sess_id state_content))
  (ensures sess_id.the_id < (compute_new_session_id prin tr).the_id)
let rec compute_new_session_id_correct prin tr sess_id state_content =
  match tr with
  | Nil -> ()
  | Snoc tr_init entry -> (
    match entry with
    | SetState prin' sess_id' state_content' ->
      if prin = prin' && sess_id = sess_id' && state_content = state_content' then ()
      else (
        compute_new_session_id_correct prin tr_init sess_id state_content
      )
    | _ -> compute_new_session_id_correct prin tr_init sess_id state_content
  )

/// Compute a fresh state identifier for a principal.

[@@ "opaque_to_smt"]
val new_session_id: principal -> traceful state_id
let new_session_id prin =
  let* tr = get_trace in
  return (compute_new_session_id prin tr)

val get_state_aux: principal -> state_id -> tr:trace -> option bytes
let get_state_aux prin sess_id tr =
  let is_state_for prin sess_id e =
    match e with
    | SetState prin' sess_id' content -> prin = prin' && sess_id = sess_id'
    | _ -> false
  in
  let? state_ts = trace_search_last tr (is_state_for prin sess_id) in
  let SetState _ _ content = get_entry_at tr state_ts in
  Some content

/// Retrieve the state stored by a principal at some state identifier.

[@@ "opaque_to_smt"]
val get_state: principal -> state_id -> traceful (option bytes)
let get_state prin sess_id =
  let* tr = get_trace in
  return (get_state_aux prin sess_id tr)

/// Obtaining a new state identifier do not change the trace.

val new_session_id_same_trace:
  prin:principal -> tr:trace ->
  Lemma
  (ensures (
    let (_, tr_out) = new_session_id prin tr in
    tr == tr_out
  ))
  [SMTPat (new_session_id prin tr)]
let new_session_id_same_trace prin tr =
  normalize_term_spec new_session_id


val set_state_state_was_set:
  prin:principal -> sess_id:state_id -> content:bytes -> tr:trace ->
  Lemma
  (ensures (
    let ((), tr_out) = set_state prin sess_id content tr in
    state_was_set tr_out prin sess_id content
  ))
  [SMTPat (set_state prin sess_id content tr);]
let set_state_state_was_set prin sess_id content tr =
  normalize_term_spec set_state


/// Storing a state preserves the trace invariant
/// when the state satisfy the state predicate.

val set_state_invariant:
  {|protocol_invariants|} ->
  prin:principal -> sess_id:state_id -> content:bytes -> tr:trace ->
  Lemma
  (requires
    state_pred.pred tr prin sess_id content /\
    trace_invariant tr
  )
  (ensures (
    let ((), tr_out) = set_state prin sess_id content tr in
    trace_invariant tr_out
  ))
  [SMTPat (set_state prin sess_id content tr); SMTPat (trace_invariant tr)]
let set_state_invariant #invs prin sess_id content tr =
  add_entry_invariant (SetState prin sess_id content) tr;
  normalize_term_spec set_state

val get_state_same_trace:
  prin:principal -> sess_id:state_id -> tr:trace ->
  Lemma
  (ensures (
    let (opt_content, tr_out) = get_state prin sess_id tr in
    tr == tr_out
  ))
  [SMTPat (get_state prin sess_id tr);]
let get_state_same_trace prin sess_id tr =
  reveal_opaque (`%get_state) get_state


#push-options "--ifuel 1"
val get_state_aux_state_was_set:
  prin:principal -> sess_id:state_id -> tr:trace ->
  Lemma
  (ensures (
    match get_state_aux prin sess_id tr with
    | None -> True
    | Some content ->
        state_was_set tr prin sess_id content
  ))
<<<<<<< HEAD
let rec get_state_aux_state_was_set prin sess_id tr =
   match tr with
  | Nil -> ()
  | Snoc tr_init (SetState prin' sess_id' content) -> (
    if prin = prin' && sess_id = sess_id'
    then ()
    else get_state_aux_state_was_set prin sess_id tr_init
  )
  | Snoc tr_init _ ->
         get_state_aux_state_was_set prin sess_id tr_init
=======
let get_state_aux_state_was_set prin sess_id tr = ()
#pop-options
>>>>>>> 29057e00

val get_state_state_was_set:
  prin:principal -> sess_id:state_id -> tr:trace ->
  Lemma
  (ensures (
    let (opt_content, tr_out) = get_state prin sess_id tr in
    match opt_content with
    | None -> True
    | Some content ->
        state_was_set tr prin sess_id content
  ))
  [SMTPat (get_state prin sess_id tr)]
let get_state_state_was_set prin sess_id tr =
  reveal_opaque (`%get_state) get_state;
  get_state_aux_state_was_set prin sess_id tr

(*** Event triggering ***)

/// Trigger a protocol event.

[@@ "opaque_to_smt"]
val trigger_event: principal -> string -> bytes -> traceful unit
let trigger_event prin tag content =
  add_entry (Event prin tag content)

#push-options "--z3rlimit 30"
val trigger_event_event_triggered:
  prin:principal -> tag:string -> content:bytes -> tr:trace ->
  Lemma
  (ensures (
    let ((), tr_out) = trigger_event prin tag content tr in
    event_triggered tr_out prin tag content
  ))
  [SMTPat (trigger_event prin tag content tr);]
let trigger_event_event_triggered prin tag content tr =
  reveal_opaque (`%trigger_event) trigger_event
#pop-options

/// Triggering a protocol event preserves the trace invariant
/// when the protocol event satisfy the event predicate.

val trigger_event_trace_invariant:
  {|protocol_invariants|} ->
  prin:principal -> tag:string -> content:bytes -> tr:trace ->
  Lemma
  (requires
    event_pred tr prin tag content /\
    trace_invariant tr
  )
  (ensures (
    let ((), tr_out) = trigger_event prin tag content tr in
    trace_invariant tr_out
  ))
  [SMTPat (trigger_event prin tag content tr); SMTPat (trace_invariant tr)]
let trigger_event_trace_invariant #invs prin tag content tr =
  add_entry_invariant (Event prin tag content) tr;
  normalize_term_spec trigger_event<|MERGE_RESOLUTION|>--- conflicted
+++ resolved
@@ -568,21 +568,8 @@
     | Some content ->
         state_was_set tr prin sess_id content
   ))
-<<<<<<< HEAD
-let rec get_state_aux_state_was_set prin sess_id tr =
-   match tr with
-  | Nil -> ()
-  | Snoc tr_init (SetState prin' sess_id' content) -> (
-    if prin = prin' && sess_id = sess_id'
-    then ()
-    else get_state_aux_state_was_set prin sess_id tr_init
-  )
-  | Snoc tr_init _ ->
-         get_state_aux_state_was_set prin sess_id tr_init
-=======
 let get_state_aux_state_was_set prin sess_id tr = ()
 #pop-options
->>>>>>> 29057e00
 
 val get_state_state_was_set:
   prin:principal -> sess_id:state_id -> tr:trace ->
