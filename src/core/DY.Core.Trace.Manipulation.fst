--- conflicted
+++ resolved
@@ -571,10 +571,6 @@
 let trigger_event prin tag content =
   add_entry (Event prin tag content)
 
-<<<<<<< HEAD
-#push-options "--z3rlimit 25 --ifuel 2"
-=======
->>>>>>> cdca1dd2
 val trigger_event_event_triggered:
   prin:principal -> tag:string -> content:bytes -> tr:trace ->
   Lemma
