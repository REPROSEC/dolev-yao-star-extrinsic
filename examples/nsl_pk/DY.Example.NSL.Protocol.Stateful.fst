--- conflicted
+++ resolved
@@ -68,27 +68,14 @@
 
 val send_msg1: nsl_global_sess_ids -> principal -> state_id -> traceful (option timestamp)
 let send_msg1 global_sess_id alice sess_id =
-<<<<<<< HEAD
-  let*? st: nsl_session = get_state alice sess_id in
-  match st with
-  | InitiatorSentMsg1 bob n_a -> (
-    let*? pk_b = get_public_key alice global_sess_id.pki (LongTermPkEncKey "NSL.PublicKey") bob in
-    let* nonce = mk_rand PkNonce (principal_label alice) 32 in
-    let msg = compute_message1 alice bob pk_b n_a nonce in
-    let* msg_id = send_msg msg in
-    return (Some msg_id)
-  )
-  | _ -> return None
-=======
   let*? st = get_state alice sess_id in
   guard_tr (InitiatorSentMsg1? st);*?
   let InitiatorSentMsg1 bob n_a = st in
-  let*? pk_b = get_public_key alice global_sess_id.pki (PkEnc "NSL.PublicKey") bob in
+  let*? pk_b = get_public_key alice global_sess_id.pki (LongTermPkEncKey "NSL.PublicKey") bob in
   let* nonce = mk_rand PkNonce (principal_label alice) 32 in
   let msg = compute_message1 alice bob pk_b n_a nonce in
   let* msg_id = send_msg msg in
   return (Some msg_id)
->>>>>>> 652bf22a
 
 val prepare_msg2: nsl_global_sess_ids -> principal -> timestamp -> traceful (option state_id)
 let prepare_msg2 global_sess_id bob msg_id =
@@ -103,57 +90,19 @@
 
 val send_msg2: nsl_global_sess_ids -> principal -> state_id -> traceful (option timestamp)
 let send_msg2 global_sess_id bob sess_id =
-<<<<<<< HEAD
-  let*? st: nsl_session = get_state bob sess_id in
-  match st with
-  | ResponderSentMsg2 alice n_a n_b -> (
-    let*? pk_a = get_public_key bob global_sess_id.pki (LongTermPkEncKey "NSL.PublicKey") alice in
-    let* nonce = mk_rand PkNonce (principal_label bob) 32 in
-    let msg = compute_message2 bob {n_a; alice;} pk_a n_b nonce in
-    let* msg_id = send_msg msg in
-    return (Some msg_id)
-  )
-  | _ -> return None
-=======
   let*? st = get_state bob sess_id in
   guard_tr (ResponderSentMsg2? st);*?
   let ResponderSentMsg2 alice n_a n_b = st in
-  let*? pk_a = get_public_key bob global_sess_id.pki (PkEnc "NSL.PublicKey") alice in
+  let*? pk_a = get_public_key bob global_sess_id.pki (LongTermPkEncKey "NSL.PublicKey") alice in
   let* nonce = mk_rand PkNonce (principal_label bob) 32 in
   let msg = compute_message2 bob {n_a; alice;} pk_a n_b nonce in
   let* msg_id = send_msg msg in
   return (Some msg_id)
->>>>>>> 652bf22a
 
 val prepare_msg3: nsl_global_sess_ids -> principal -> state_id -> timestamp -> traceful (option unit)
 let prepare_msg3 global_sess_id alice sess_id msg_id =
   let*? msg = recv_msg msg_id in
-<<<<<<< HEAD
   let*? sk_a = get_private_key alice global_sess_id.private_keys (LongTermPkEncKey "NSL.PublicKey") in
-  let*? st: nsl_session = get_state alice sess_id in
-  match st with
-  | InitiatorSentMsg1 bob n_a -> (
-    let*? msg2: message2 = return (decode_message2 alice bob msg sk_a n_a) in
-    trigger_event alice (Initiate2 alice bob n_a msg2.n_b);*
-    set_state alice sess_id (InitiatorSentMsg3 bob n_a msg2.n_b <: nsl_session);*
-    return (Some ())
-  )
-  | _ -> return None
-
-val send_msg3: nsl_global_sess_ids -> principal -> state_id -> traceful (option timestamp)
-let send_msg3 global_sess_id alice sess_id =
-  let*? st: nsl_session = get_state alice sess_id in
-  match st with
-  | InitiatorSentMsg3 bob n_a n_b -> (
-    let*? pk_b = get_public_key alice global_sess_id.pki (LongTermPkEncKey "NSL.PublicKey") bob in
-    let* nonce = mk_rand PkNonce (principal_label alice) 32 in
-    let msg = compute_message3 alice bob pk_b n_b nonce in
-    let* msg_id = send_msg msg in
-    return (Some msg_id)
-  )
-  | _ -> return None
-=======
-  let*? sk_a = get_private_key alice global_sess_id.private_keys (PkDec "NSL.PublicKey") in
   let*? st = get_state alice sess_id in
   guard_tr (InitiatorSentMsg1? st);*?
   let InitiatorSentMsg1 bob n_a = st in
@@ -167,34 +116,20 @@
   let*? st = get_state alice sess_id in
   guard_tr (InitiatorSentMsg3? st);*?
   let InitiatorSentMsg3 bob n_a n_b = st in
-  let*? pk_b = get_public_key alice global_sess_id.pki (PkEnc "NSL.PublicKey") bob in
+  let*? pk_b = get_public_key alice global_sess_id.pki (LongTermPkEncKey "NSL.PublicKey") bob in
   let* nonce = mk_rand PkNonce (principal_label alice) 32 in
   let msg = compute_message3 alice bob pk_b n_b nonce in
   let* msg_id = send_msg msg in
   return (Some msg_id)
->>>>>>> 652bf22a
 
 val prepare_msg4: nsl_global_sess_ids -> principal -> state_id -> timestamp -> traceful (option unit)
 let prepare_msg4 global_sess_id bob sess_id msg_id =
   let*? msg = recv_msg msg_id in
-<<<<<<< HEAD
   let*? sk_b = get_private_key bob global_sess_id.private_keys (LongTermPkEncKey "NSL.PublicKey") in
-  let*? st: nsl_session = get_state bob sess_id in
-  match st with
-  | ResponderSentMsg2 alice n_a n_b -> (
-    let*? msg3: message3 = return (decode_message3 alice bob msg sk_b n_b) in
-    trigger_event bob (Respond2 alice bob n_a n_b);*
-    set_state bob sess_id (ResponderReceivedMsg3 alice n_a n_b <: nsl_session);*
-    return (Some ())
-  )
-  | _ -> return None
-=======
-  let*? sk_b = get_private_key bob global_sess_id.private_keys (PkDec "NSL.PublicKey") in
   let*? st = get_state bob sess_id in
   guard_tr (ResponderSentMsg2? st);*?
   let ResponderSentMsg2 alice n_a n_b = st in
   let*? msg3: message3 = return (decode_message3 alice bob msg sk_b n_b) in
   trigger_event bob (Respond2 alice bob n_a n_b);*
   set_state bob sess_id (ResponderReceivedMsg3 alice n_a n_b <: nsl_session);*
-  return (Some ())
->>>>>>> 652bf22a
+  return (Some ())