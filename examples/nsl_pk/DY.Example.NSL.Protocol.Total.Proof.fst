module DY.Example.NSL.Protocol.Total.Proof

open Comparse
open DY.Core
open DY.Lib
open DY.Example.NSL.Protocol.Total
open DY.Example.NSL.Protocol.Stateful

#set-options "--fuel 0 --ifuel 0 --z3cliopt 'smt.qi.eager_threshold=100'"

/// This module proves lemmas for the functions in DY.Example.NSL.Protocol.Total.
/// They will in turn be used in the stateful invariant proofs
/// in DY.Example.NSL.Protocol.Stateful.Proofs.

(*** Cryptographic invariants ***)

#push-options "--ifuel 2 --fuel 0"
<<<<<<< HEAD
val nsl_pkenc_pred: {|cusgs:crypto_usages|} -> pkenc_crypto_predicate cusgs
let nsl_pkenc_pred #cusgs = {
  pred = (fun tr pk msg ->
    get_sk_usage pk == PkKey "NSL.PublicKey" empty /\
    (exists prin. get_sk_label pk = principal_label prin /\ (
      match parse message msg with
      | Some (Msg1 msg1) -> (
        let (alice, bob) = (msg1.alice, prin) in
        event_triggered tr alice (Initiate1 alice bob msg1.n_a) /\
        get_label msg1.n_a == join (principal_label alice) (principal_label bob)
      )
      | Some (Msg2 msg2) -> (
        let (alice, bob) = (prin, msg2.bob) in
        event_triggered tr bob (Respond1 alice bob msg2.n_a msg2.n_b) /\
        get_label msg2.n_b == join (principal_label alice) (principal_label bob)
      )
      | Some (Msg3 msg3) -> (
        let bob = prin in
        exists alice n_a.
          get_label msg3.n_b `can_flow tr` (principal_label alice) /\
          event_triggered tr alice (Initiate2 alice bob n_a msg3.n_b)
      )
      | None -> False
    ))
  );
  pred_later = (fun tr1 tr2 pk msg -> ());
=======
val crypto_predicates_nsl: crypto_predicates
let crypto_predicates_nsl = {
  default_crypto_predicates with

  pkenc_pred = {
    pred = (fun tr pk msg ->
      get_sk_usage pk == PkKey "NSL.PublicKey" empty /\
      (exists prin. get_sk_label pk = principal_label prin /\ (
        match parse message msg with
        | Some (Msg1 msg1) -> (
          let (alice, bob) = (msg1.alice, prin) in
          event_triggered tr alice (Initiate1 alice bob msg1.n_a) /\
          get_label msg1.n_a == join (principal_label alice) (principal_label bob)
        )
        | Some (Msg2 msg2) -> (
          let (alice, bob) = (prin, msg2.bob) in
          event_triggered tr bob (Respond1 alice bob msg2.n_a msg2.n_b) /\
          get_label msg2.n_b == join (principal_label alice) (principal_label bob)
        )
        | Some (Msg3 msg3) -> (
          let bob = prin in
          exists alice n_a.
            get_label msg3.n_b `can_flow tr` (principal_label alice) /\
            event_triggered tr alice (Initiate2 alice bob n_a msg3.n_b)
        )
        | None -> False
      ))
    );
    pred_later = (fun tr1 tr2 pk msg -> ());
  };
>>>>>>> b0af94f5
}
#pop-options

val nsl_tag_and_pkenc_pred: {|cusgs:crypto_usages|} -> string & pkenc_crypto_predicate cusgs
let nsl_tag_and_pkenc_pred #cusgs = ("NSL.PublicKey", nsl_pkenc_pred)

val has_nsl_crypto_invariants: {|crypto_invariants|} -> prop
let has_nsl_crypto_invariants #cinvs =
  has_pkenc_predicate cinvs nsl_tag_and_pkenc_pred

(*** Proofs ***)

val compute_message1_proof:
  {|crypto_invariants|} ->
  tr:trace ->
  alice:principal -> bob:principal -> pk_b:bytes -> n_a:bytes -> nonce:bytes ->
  Lemma
  (requires
    // From the stateful code
    event_triggered tr alice (Initiate1 alice bob n_a) /\
    // From random generation
    is_secret (join (principal_label alice) (principal_label bob)) tr n_a  /\
    // From random generation
    is_secret (principal_label alice) tr nonce /\
    // From random generation
    PkNonce? (get_usage nonce) /\
    // From PKI invariants
    is_encryption_key (PkKey "NSL.PublicKey" empty) (principal_label bob) tr pk_b /\
    // Cryptographic invariants contain NSL invariants
    has_nsl_crypto_invariants
  )
  (ensures is_publishable tr (compute_message1 alice bob pk_b n_a nonce))
let compute_message1_proof #cinvs tr alice bob pk_b n_a nonce =
  let msg = Msg1 {n_a; alice;} in
  serialize_wf_lemma message (is_knowable_by (principal_label alice) tr) msg;
  serialize_wf_lemma message (is_knowable_by (principal_label bob) tr) msg

// If bob successfully decrypt the first message,
// then n_a is knownable both by alice (in the message) and bob (the principal)
// This is because:
// - if the message was encrypted by the attacker, then n_a is publishable hence knowable by alice and bob
// - if the message was encrypted by an honest principal, this follows from the encryption predicate
#push-options "--ifuel 1 --fuel 0 --z3rlimit 25"
val decode_message1_proof:
  {|crypto_invariants|} ->
  tr:trace ->
  bob:principal -> msg_cipher:bytes -> sk_b:bytes ->
  Lemma
  (requires
    // From PrivateKeys invariants
    is_decryption_key (PkKey "NSL.PublicKey" empty) (principal_label bob) tr sk_b /\
    // From the network
    bytes_invariant tr msg_cipher /\
    // Cryptographic invariants contain NSL invariants
    has_nsl_crypto_invariants
  )
  (ensures (
    match decode_message1 bob msg_cipher sk_b with
    | None -> True
    | Some msg1 -> (
      is_knowable_by (join (principal_label msg1.alice) (principal_label bob)) tr msg1.n_a
    )
  ))
let decode_message1_proof #cinvs tr bob msg_cipher sk_b =
  match decode_message1 bob msg_cipher sk_b with
  | None -> ()
  | Some msg1 ->
    let Some msg = pk_dec sk_b msg_cipher in
    FStar.Classical.move_requires (parse_wf_lemma message (is_publishable tr)) msg;
    FStar.Classical.move_requires (parse_wf_lemma message (bytes_invariant tr)) msg
#pop-options

val compute_message2_proof:
  {|crypto_invariants|} ->
  tr:trace ->
  bob:principal -> msg1:message1 -> pk_a:bytes -> n_b:bytes -> nonce:bytes ->
  Lemma
  (requires
    // From the stateful code
    event_triggered tr bob (Respond1 msg1.alice bob msg1.n_a n_b) /\
    // From decode_message1_proof
    is_knowable_by (join (principal_label msg1.alice) (principal_label bob)) tr msg1.n_a /\
    // From the random generation
    is_secret (join (principal_label msg1.alice) (principal_label bob)) tr n_b /\
    // From the random generation
    is_secret (principal_label bob) tr nonce /\
    // From the random generation
    PkNonce? (get_usage nonce) /\
    // From the PKI
    is_encryption_key (PkKey "NSL.PublicKey" empty) (principal_label msg1.alice) tr pk_a /\
    // Cryptographic invariants contain NSL invariants
    has_nsl_crypto_invariants
  )
  (ensures
    is_publishable tr (compute_message2 bob msg1 pk_a n_b nonce)
  )
let compute_message2_proof #cinvs tr bob msg1 pk_a n_b nonce =
  let msg = Msg2 {n_a = msg1.n_a;  n_b; bob;} in
  serialize_wf_lemma message (is_knowable_by (principal_label msg1.alice) tr) msg;
  serialize_wf_lemma message (is_knowable_by (principal_label bob) tr) msg

// If alice successfully decrypt the second message,
// then n_b is knownable both by alice (in the message) and bob (the principal)
// (for the same reasons with decode_message1)
// Furthermore, either alice or bob are corrupt, or bob triggered the Respond1 event
// (proved with the encryption predicate)
#push-options "--ifuel 1 --fuel 0 --z3rlimit 25"
val decode_message2_proof:
  {|crypto_invariants|} ->
  tr:trace ->
  alice:principal -> bob:principal -> msg_cipher:bytes -> sk_a:bytes -> n_a:bytes ->
  Lemma
  (requires
    // From the NSL state invariant
    is_secret (join (principal_label alice) (principal_label bob)) tr n_a /\
    // From the PrivateKeys invariant
    is_decryption_key (PkKey "NSL.PublicKey" empty) (principal_label alice) tr sk_a /\
    // From the network
    bytes_invariant tr msg_cipher /\
    // Cryptographic invariants contain NSL invariants
    has_nsl_crypto_invariants
  )
  (ensures (
    match decode_message2 alice bob msg_cipher sk_a n_a with
    | None -> True
    | Some msg2 -> (
      is_knowable_by (join (principal_label alice) (principal_label bob)) tr msg2.n_b /\ (
      (is_corrupt tr (principal_label alice) \/ is_corrupt tr (principal_label bob)) \/ (
        event_triggered tr bob (Respond1 alice bob n_a msg2.n_b)
      )
      )
    )
  ))
let decode_message2_proof #cinvs tr alice bob msg_cipher sk_a n_a =
  match decode_message2 alice bob msg_cipher sk_a n_a with
  | None -> ()
  | Some msg2 -> (
    let Some msg = pk_dec sk_a msg_cipher in
    FStar.Classical.move_requires (parse_wf_lemma message (is_publishable tr)) msg;
    FStar.Classical.move_requires (parse_wf_lemma message (bytes_invariant tr)) msg
  )
#pop-options

val compute_message3_proof:
  {|crypto_invariants|} ->
  tr:trace ->
  alice:principal -> bob:principal -> pk_b:bytes -> n_b:bytes -> nonce:bytes ->
  Lemma
  (requires
    // From the stateful code
    (exists n_a. event_triggered tr alice (Initiate2 alice bob n_a n_b)) /\
    // From decode_message2_proof
    is_knowable_by (join (principal_label alice) (principal_label bob)) tr n_b /\
    // From the random generation
    is_secret (principal_label alice) tr nonce /\
    // From the random generation
    PkNonce? (get_usage nonce) /\
    // From the PKI
    is_encryption_key (PkKey "NSL.PublicKey" empty) (principal_label bob) tr pk_b /\
    // Cryptographic invariants contain NSL invariants
    has_nsl_crypto_invariants
  )
  (ensures
    is_publishable tr (compute_message3 alice bob pk_b n_b nonce)
  )
let compute_message3_proof #cinvs tr alice bob pk_b n_b nonce =
  assert(exists alice n_a. event_triggered tr alice (Initiate2 alice bob n_a n_b));
  let msg = Msg3 {n_b;} in
  serialize_wf_lemma message (is_knowable_by (principal_label alice) tr) msg;
  serialize_wf_lemma message (is_knowable_by (principal_label bob) tr) msg;
  let msg3: message3 = {n_b;} in
  assert(msg3.n_b == n_b)

// If bob successfully decrypt the third message,
// Then either alice or bob are corrupt, or alice triggered the Initiate2 event
// (proved with the encryption predicate)
#push-options "--ifuel 1 --fuel 0 --z3rlimit 25"
val decode_message3_proof:
  {|crypto_invariants|} ->
  tr:trace ->
  alice:principal -> bob:principal -> msg_cipher:bytes -> sk_b:bytes -> n_b:bytes ->
  Lemma
  (requires
    // From the NSL state invariant
    get_label n_b = join (principal_label alice) (principal_label bob) /\
    // From the PrivateKeys invariant
    is_decryption_key (PkKey "NSL.PublicKey" empty) (principal_label bob) tr sk_b /\
    // From the network
    bytes_invariant tr msg_cipher /\
    // Cryptographic invariants contain NSL invariants
    has_nsl_crypto_invariants
  )
  (ensures (
    match decode_message3 alice bob msg_cipher sk_b n_b with
    | None -> True
    | Some msg3 -> (
      (is_corrupt tr (principal_label alice) \/ is_corrupt tr (principal_label bob)) \/ (
        (exists alice n_a.
          get_label msg3.n_b `can_flow tr` (principal_label alice) /\
          event_triggered tr alice (Initiate2 alice bob n_a n_b))
      )
    )
  ))
let decode_message3_proof #cinvs tr alice bob msg_cipher sk_b n_b =
  match decode_message3 alice bob msg_cipher sk_b n_b with
  | None -> ()
  | Some msg3 -> (
    let Some msg = pk_dec sk_b msg_cipher in
    FStar.Classical.move_requires (parse_wf_lemma message (is_publishable tr)) msg;
    FStar.Classical.move_requires (parse_wf_lemma message (bytes_invariant tr)) msg
  )
#pop-options<|MERGE_RESOLUTION|>--- conflicted
+++ resolved
@@ -15,8 +15,7 @@
 (*** Cryptographic invariants ***)
 
 #push-options "--ifuel 2 --fuel 0"
-<<<<<<< HEAD
-val nsl_pkenc_pred: {|cusgs:crypto_usages|} -> pkenc_crypto_predicate cusgs
+val nsl_pkenc_pred: {|crypto_usages|} -> pkenc_crypto_predicate
 let nsl_pkenc_pred #cusgs = {
   pred = (fun tr pk msg ->
     get_sk_usage pk == PkKey "NSL.PublicKey" empty /\
@@ -42,47 +41,15 @@
     ))
   );
   pred_later = (fun tr1 tr2 pk msg -> ());
-=======
-val crypto_predicates_nsl: crypto_predicates
-let crypto_predicates_nsl = {
-  default_crypto_predicates with
-
-  pkenc_pred = {
-    pred = (fun tr pk msg ->
-      get_sk_usage pk == PkKey "NSL.PublicKey" empty /\
-      (exists prin. get_sk_label pk = principal_label prin /\ (
-        match parse message msg with
-        | Some (Msg1 msg1) -> (
-          let (alice, bob) = (msg1.alice, prin) in
-          event_triggered tr alice (Initiate1 alice bob msg1.n_a) /\
-          get_label msg1.n_a == join (principal_label alice) (principal_label bob)
-        )
-        | Some (Msg2 msg2) -> (
-          let (alice, bob) = (prin, msg2.bob) in
-          event_triggered tr bob (Respond1 alice bob msg2.n_a msg2.n_b) /\
-          get_label msg2.n_b == join (principal_label alice) (principal_label bob)
-        )
-        | Some (Msg3 msg3) -> (
-          let bob = prin in
-          exists alice n_a.
-            get_label msg3.n_b `can_flow tr` (principal_label alice) /\
-            event_triggered tr alice (Initiate2 alice bob n_a msg3.n_b)
-        )
-        | None -> False
-      ))
-    );
-    pred_later = (fun tr1 tr2 pk msg -> ());
-  };
->>>>>>> b0af94f5
 }
 #pop-options
 
-val nsl_tag_and_pkenc_pred: {|cusgs:crypto_usages|} -> string & pkenc_crypto_predicate cusgs
+val nsl_tag_and_pkenc_pred: {|crypto_usages|} -> string & pkenc_crypto_predicate
 let nsl_tag_and_pkenc_pred #cusgs = ("NSL.PublicKey", nsl_pkenc_pred)
 
 val has_nsl_crypto_invariants: {|crypto_invariants|} -> prop
 let has_nsl_crypto_invariants #cinvs =
-  has_pkenc_predicate cinvs nsl_tag_and_pkenc_pred
+  has_pkenc_predicate nsl_tag_and_pkenc_pred
 
 (*** Proofs ***)
 
