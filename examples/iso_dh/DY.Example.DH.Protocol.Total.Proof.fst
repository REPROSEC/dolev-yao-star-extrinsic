module DY.Example.DH.Protocol.Total.Proof

open Comparse
open DY.Core
open DY.Lib
open DY.Example.DH.Protocol.Total
open DY.Example.DH.Protocol.Stateful

#set-options "--fuel 0 --ifuel 0 --z3cliopt 'smt.qi.eager_threshold=100'"

(*** Cryptographic invariants ***)

val dh_crypto_usages: crypto_usages
instance dh_crypto_usages = {
  default_crypto_usages with

  dh_usage = {
    known_peer_usage = (fun usg1 usg2 ->
      match usg1, usg2 with
      | DhKey "DH.dh_key" _, _ -> AeadKey "DH.aead_key" empty
      | _, DhKey "DH.dh_key" _ -> AeadKey "DH.aead_key" empty
      | _, _ -> NoUsage
    );
    unknown_peer_usage = (fun usg1 -> 
      match usg1 with
      | DhKey "DH.dh_key" _ -> AeadKey "DH.aead_key" empty
      | _ -> NoUsage);
    known_peer_usage_commutes = (fun usg1 usg2 -> ());
    unknown_peer_usage_implies = (fun usg1 usg2 -> ());
  }
}

#push-options "--ifuel 2 --fuel 0"
val dh_crypto_preds: crypto_predicates
let dh_crypto_preds = {
  default_crypto_predicates with

  sign_pred = {
    pred = (fun tr sk_usage sig_msg ->
      (exists prin. sk_usage == long_term_key_type_to_usage (LongTermSigKey "DH.SigningKey") prin /\ (
        match parse sig_message sig_msg with
        | Some (SigMsg2 sig_msg2) -> (
          exists y. sig_msg2.gy == (dh_pk y) /\ event_triggered tr prin (Respond1 sig_msg2.alice prin sig_msg2.gx sig_msg2.gy y)
        )
        | Some (SigMsg3 sig_msg3) -> (
          exists x. sig_msg3.gx == (dh_pk x) /\ event_triggered tr prin (Initiate2 prin sig_msg3.bob sig_msg3.gx sig_msg3.gy (dh x sig_msg3.gy))
        )
        | None -> False
      ))
    );
    pred_later = (fun tr1 tr2 vk msg -> ());
  };
}
#pop-options

instance dh_crypto_invs: crypto_invariants = {
  usages = dh_crypto_usages;
  preds = dh_crypto_preds;
}

(*** Proofs ***)

val compute_message1_proof:
  tr:trace ->
  alice:principal -> bob:principal -> x:bytes ->
  Lemma
    (requires
      event_triggered tr alice (Initiate1 alice bob x) /\
      bytes_invariant tr x
    )
    (ensures 
      is_publishable tr (compute_message1 alice x)
    )
let compute_message1_proof tr alice bob x =
  let gx = dh_pk x in
  assert(is_publishable tr gx);
  let msg = Msg1 {alice; gx} in

  // This lemma
  // - requires that msg.gx is is publishable
  // - ensures that `serialize _ msg` is publishable
  serialize_wf_lemma message (is_publishable tr) msg;

  // The following code is not needed for the proof.
  // It just shows what we need to show to prove the lemma.
  let msgb = compute_message1 alice x in 
  assert(bytes_invariant tr msgb);
  assert(get_label tr msgb `can_flow tr` public);
  assert(is_publishable tr msgb);
  ()

val decode_message1_proof:
  tr:trace ->
  msg1_bytes:bytes ->
  Lemma
  (requires is_publishable tr msg1_bytes)
  (ensures (
    match decode_message1 msg1_bytes with
    | Some msg1 -> (
      is_publishable tr msg1.gx
    )
    | None -> True
  ))
let decode_message1_proof tr msg1_bytes =
  match decode_message1 msg1_bytes with
    | Some msg1 -> (
      // This lemma
      // - requires that msg_bytes is publishable
      // - ensures that `msg1.gx` is publishable
      //   (`msg1` being the result of parsing `msg_bytes` to the type `message1`)
      parse_wf_lemma message (is_publishable tr) msg1_bytes;
      
      // The following code is not needed for the proof.
      // It just shows what we need to show to prove the lemma.
      assert(bytes_invariant tr msg1.gx);
      assert(get_label tr msg1.gx `can_flow tr` public);
      ()
    )
    | None -> ()

val compute_message2_proof:
  tr:trace -> 
  alice:principal -> bob:principal ->
  gx:bytes -> y:bytes ->
  sk_b:bytes -> n_sig:bytes ->
  Lemma
  (requires
    event_triggered tr bob (Respond1 alice bob gx (dh_pk y) y) /\
    is_publishable tr gx /\
    bytes_invariant tr y /\
    is_private_key_for tr sk_b (LongTermSigKey "DH.SigningKey") bob /\
<<<<<<< HEAD
    is_secret (principal_label bob) tr n_sig /\
    n_sig `has_usage tr` SigNonce
=======
    is_secret (long_term_key_label bob) tr n_sig /\
    SigNonce? (get_usage n_sig)
>>>>>>> ad08d8df
  )
  (ensures
    is_publishable tr (compute_message2 alice bob gx (dh_pk y) sk_b n_sig)
  )
let compute_message2_proof tr alice bob gx y sk_b n_sig =
  // Proof that the SigMsg2 is publishable
  // From the precondition we know that
  // msg1.gx and gy are publishable.
  let gy = dh_pk y in
  let sig_msg = SigMsg2 {alice; gx; gy} in
  serialize_wf_lemma sig_message (is_publishable tr) sig_msg;
  let sig_msg_bytes = serialize sig_message sig_msg in

  // This assert is not needed for the proof
  // but shows that the serialized SigMsg2 is publishable.
  assert(is_publishable tr sig_msg_bytes);

  let sg = sign sk_b n_sig sig_msg_bytes in

  // This assert is not needed for the proof
  // but shows that the signature is also publishable.
  assert(is_publishable tr sg);
  
  // Since all parts of the Msg2 are publishable, we
  // can show that the serialized Msg2 is also publishable.
  let msg = Msg2 {bob; gy; sg} in
  serialize_wf_lemma message (is_publishable tr) msg;

  // This proves the post-condition
  assert(is_publishable tr (compute_message2 alice bob gx gy sk_b n_sig));
  ()

#push-options "--ifuel 1 --z3rlimit 20"
val decode_and_verify_message2_proof:
  tr:trace ->
  msg2_bytes:bytes ->
  alice:principal -> alice_si:state_id -> bob:principal ->
  x:bytes -> pk_b:bytes ->
  Lemma
  (requires
    is_publishable tr msg2_bytes /\
    is_secret (ephemeral_dh_key_label alice alice_si) tr x /\
    is_public_key_for tr pk_b (LongTermSigKey "DH.SigningKey") bob
  )
  (ensures (
    match decode_and_verify_message2 msg2_bytes alice x pk_b with
    | Some res -> (
      let sig_msg = SigMsg2 {alice; gx=(dh_pk x); gy=res.gy} in
      is_publishable tr res.gy /\
      (is_corrupt tr (long_term_key_label bob) \/
      (exists y. event_triggered tr bob (Respond1 alice bob (dh_pk x) res.gy y)))
    )
    | None -> True
  ))
let decode_and_verify_message2_proof tr msg2_bytes alice alice_si bob x pk_b =
  match decode_and_verify_message2 msg2_bytes alice x pk_b with
    | Some res -> (
      parse_wf_lemma message (is_publishable tr) msg2_bytes;
      let gx = dh_pk x in
      let gy = res.gy in
      serialize_wf_lemma sig_message (bytes_invariant tr) (SigMsg2 {alice; gx; gy});

      // The following code is not needed for the proof.
      // It just shows what we need to show to prove the lemma.
      assert(is_publishable tr res.gy);
      
      assert(
        is_corrupt tr (long_term_key_label bob) \/
        (exists y. res.gy == dh_pk y /\ event_triggered tr bob (Respond1 alice bob gx gy y))
      );
      ()
    )
    | None -> ()
#pop-options

val compute_message3_proof:
  tr:trace ->
  alice:principal -> bob:principal ->
  gx:bytes -> gy:bytes -> x:bytes ->
  sk_a:bytes -> n_sig:bytes ->
  Lemma
  (requires
    event_triggered tr alice (Initiate2 alice bob (dh_pk x) gy (dh x gy)) /\
    is_publishable tr gx /\ is_publishable tr gy /\
    gx = dh_pk x /\
    is_private_key_for tr sk_a (LongTermSigKey "DH.SigningKey") alice /\
<<<<<<< HEAD
    is_secret (principal_label alice) tr n_sig /\
    n_sig `has_usage tr` SigNonce
=======
    is_secret (long_term_key_label alice) tr n_sig /\
    SigNonce? (get_usage n_sig)
>>>>>>> ad08d8df
  )
  (ensures
    is_publishable tr (compute_message3 alice bob (dh_pk x) gy sk_a n_sig)
  )
let compute_message3_proof tr alice bob gx gy x sk_a n_sig =
  let sig_msg = SigMsg3 {bob; gx; gy} in
  serialize_wf_lemma sig_message (is_publishable tr) sig_msg;
  
  // The following code is not needed for the proof.
  // It just shows what we need to show to prove the lemma.
  assert(is_publishable tr (serialize sig_message sig_msg));
  let sg = sign sk_a n_sig (serialize sig_message sig_msg) in 

  // The following code is not needed for the proof.
  // It just shows what we need to show to prove the lemma. 
  assert(get_label tr sg `can_flow tr` public);
  assert(bytes_invariant tr sg);
  assert(is_publishable tr sg);

  let msg = Msg3 {sg} in
  serialize_wf_lemma message (is_publishable tr) msg;

  // The following code is not needed for the proof.
  // It just shows what we need to show to prove the lemma.
  assert(is_publishable tr (serialize message msg));
  ()

#push-options "--ifuel 1 --z3rlimit 25"
val decode_and_verify_message3_proof:
  tr:trace ->
  msg3_bytes:bytes ->
  alice:principal -> bob:principal -> bob_si:state_id ->
  gx:bytes -> y:bytes -> pk_a:bytes ->
  Lemma
  (requires
    is_publishable tr msg3_bytes /\
    is_publishable tr gx /\
    is_secret (ephemeral_dh_key_label bob bob_si) tr y /\
    is_public_key_for tr pk_a (LongTermSigKey "DH.SigningKey") alice
  )
  (ensures (
    let gy = dh_pk y in
    match decode_and_verify_message3 msg3_bytes bob gx gy y pk_a with
    | Some res -> (
      let sig_msg = SigMsg3 {bob; gx; gy} in
      (is_corrupt tr (long_term_key_label alice) \/
      (exists x. gx == dh_pk x /\ event_triggered tr alice (Initiate2 alice bob gx gy (dh x gy))))
    )
    | None -> True
  ))
let decode_and_verify_message3_proof tr msg3_bytes alice bob bob_si gx y pk_a =
  let gy = dh_pk y in
  match decode_and_verify_message3 msg3_bytes bob gx gy y pk_a with
    | Some res -> (
      parse_wf_lemma message (is_publishable tr) msg3_bytes;
      serialize_wf_lemma sig_message (is_publishable tr) (SigMsg3 {bob; gx; gy});
      ()
    )
    | None -> ()
#pop-options<|MERGE_RESOLUTION|>--- conflicted
+++ resolved
@@ -129,13 +129,8 @@
     is_publishable tr gx /\
     bytes_invariant tr y /\
     is_private_key_for tr sk_b (LongTermSigKey "DH.SigningKey") bob /\
-<<<<<<< HEAD
-    is_secret (principal_label bob) tr n_sig /\
+    is_secret (long_term_key_label bob) tr n_sig /\
     n_sig `has_usage tr` SigNonce
-=======
-    is_secret (long_term_key_label bob) tr n_sig /\
-    SigNonce? (get_usage n_sig)
->>>>>>> ad08d8df
   )
   (ensures
     is_publishable tr (compute_message2 alice bob gx (dh_pk y) sk_b n_sig)
@@ -222,13 +217,8 @@
     is_publishable tr gx /\ is_publishable tr gy /\
     gx = dh_pk x /\
     is_private_key_for tr sk_a (LongTermSigKey "DH.SigningKey") alice /\
-<<<<<<< HEAD
-    is_secret (principal_label alice) tr n_sig /\
+    is_secret (long_term_key_label alice) tr n_sig /\
     n_sig `has_usage tr` SigNonce
-=======
-    is_secret (long_term_key_label alice) tr n_sig /\
-    SigNonce? (get_usage n_sig)
->>>>>>> ad08d8df
   )
   (ensures
     is_publishable tr (compute_message3 alice bob (dh_pk x) gy sk_a n_sig)
