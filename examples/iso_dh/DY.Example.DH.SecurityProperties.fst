--- conflicted
+++ resolved
@@ -77,12 +77,7 @@
   // (this assert is not needed and only there for pedagogical purposes)
   assert(
     is_corrupt tr (principal_label bob) \/
-<<<<<<< HEAD
-    is_corrupt tr (principal_state_label alice alice_si) \/
     (exists bob_si. get_label tr k `equivalent tr` join (principal_state_label alice alice_si) (principal_state_label bob bob_si))
-=======
-    (exists bob_si. get_label k `equivalent tr` join (principal_state_label alice alice_si) (principal_state_label bob bob_si))
->>>>>>> 9c8d4d8d
   );
 
   // We deduce from the following this assertion,
@@ -129,12 +124,7 @@
   // (this assert is not needed and only there for pedagogical purposes)
   assert(
     is_corrupt tr (principal_label alice) \/
-<<<<<<< HEAD
-    is_corrupt tr (principal_state_label bob bob_si) \/
     (exists alice_si. get_label tr k `equivalent tr` join (principal_state_label alice alice_si) (principal_state_label bob bob_si))
-=======
-    (exists alice_si. get_label k `equivalent tr` join (principal_state_label alice alice_si) (principal_state_label bob bob_si))
->>>>>>> 9c8d4d8d
   );
 
   // We deduce from the following this assertion,
